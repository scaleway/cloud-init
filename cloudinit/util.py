--- conflicted
+++ resolved
@@ -195,11 +195,7 @@
     fid = os.fork()
     if fid == 0:
         try:
-<<<<<<< HEAD
             child_cb(*args, **kwargs)
-=======
-            child_cb(*args)
->>>>>>> 6093b8b2
             os._exit(0)
         except:
             logexc(LOG, "Failed forking and calling callback %s",
