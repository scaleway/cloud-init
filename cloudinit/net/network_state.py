#   Copyright (C) 2013-2014 Canonical Ltd.
#
#   Author: Ryan Harper <ryan.harper@canonical.com>
#
#   Curtin is free software: you can redistribute it and/or modify it under
#   the terms of the GNU Affero General Public License as published by the
#   Free Software Foundation, either version 3 of the License, or (at your
#   option) any later version.
#
#   Curtin is distributed in the hope that it will be useful, but WITHOUT ANY
#   WARRANTY; without even the implied warranty of MERCHANTABILITY or FITNESS
#   FOR A PARTICULAR PURPOSE.  See the GNU Affero General Public License for
#   more details.
#
#   You should have received a copy of the GNU Affero General Public License
#   along with Curtin.  If not, see <http://www.gnu.org/licenses/>.

import copy
import logging

import six

from cloudinit import net

LOG = logging.getLogger(__name__)

NETWORK_STATE_VERSION = 1
NETWORK_STATE_REQUIRED_KEYS = {
    1: ['version', 'config', 'network_state'],
}


def parse_net_config_data(net_config, skip_broken=True):
    """Parses the config, returns NetworkState object

    :param net_config: curtin network config dict
    """
    state = None
    if 'version' in net_config and 'config' in net_config:
        ns = NetworkState(version=net_config.get('version'),
                          config=net_config.get('config'))
        ns.parse_config(skip_broken=skip_broken)
        state = ns.network_state
    return state


def parse_net_config(path, skip_broken=True):
    """Parses a curtin network configuration file and
       return network state"""
    ns = None
    net_config = net.read_yaml_file(path)
    if 'network' in net_config:
        ns = parse_net_config_data(net_config.get('network'),
                                   skip_broken=skip_broken)
    return ns


def from_state_file(state_file):
    network_state = None
    state = net.read_yaml_file(state_file)
    network_state = NetworkState()
    network_state.load(state)
    return network_state


<<<<<<< HEAD
class NetworkState(object):
    def __init__(self, version=NETWORK_STATE_VERSION, config=None):
        self.version = version
        self.config = config
        self.network_state = {
            'interfaces': {},
            'routes': [],
            'dns': {
                'nameservers': [],
                'search': [],
            }
        }
        self.command_handlers = self.get_command_handlers()

    def get_command_handlers(self):
        METHOD_PREFIX = 'handle_'
        methods = filter(lambda x: callable(getattr(self, x)) and
                         x.startswith(METHOD_PREFIX), dir(self))
        handlers = {}
        for m in methods:
            key = m.replace(METHOD_PREFIX, '')
            handlers[key] = getattr(self, m)

        return handlers
=======
def diff_keys(expected, actual):
    missing = set(expected)
    for key in actual:
        missing.discard(key)
    return missing


class InvalidCommand(Exception):
    pass


def ensure_command_keys(required_keys):

    def wrapper(func):

        @six.wraps(func)
        def decorator(self, command, *args, **kwargs):
            if required_keys:
                missing_keys = diff_keys(required_keys, command)
                if missing_keys:
                    raise InvalidCommand("Command missing %s of required"
                                         " keys %s" % (missing_keys,
                                                       required_keys))
            return func(self, command, *args, **kwargs)

        return decorator

    return wrapper


class CommandHandlerMeta(type):
    """Metaclass that dynamically creates a 'command_handlers' attribute.

    This will scan the to-be-created class for methods that start with
    'handle_' and on finding those will populate a class attribute mapping
    so that those methods can be quickly located and called.
    """
    def __new__(cls, name, parents, dct):
        command_handlers = {}
        for attr_name, attr in six.iteritems(dct):
            if six.callable(attr) and attr_name.startswith('handle_'):
                handles_what = attr_name[len('handle_'):]
                if handles_what:
                    command_handlers[handles_what] = attr
        dct['command_handlers'] = command_handlers
        return super(CommandHandlerMeta, cls).__new__(cls, name,
                                                      parents, dct)


@six.add_metaclass(CommandHandlerMeta)
class NetworkState(object):

    initial_network_state = {
        'interfaces': {},
        'routes': [],
        'dns': {
            'nameservers': [],
            'search': [],
        }
    }

    def __init__(self, version=NETWORK_STATE_VERSION, config=None):
        self.version = version
        self.config = config
        self.network_state = copy.deepcopy(self.initial_network_state)
>>>>>>> 880d9fc2

    def dump(self):
        state = {
            'version': self.version,
            'config': self.config,
            'network_state': self.network_state,
        }
        return net.dump_yaml(state)

    def load(self, state):
        if 'version' not in state:
            LOG.error('Invalid state, missing version field')
            raise Exception('Invalid state, missing version field')

        required_keys = NETWORK_STATE_REQUIRED_KEYS[state['version']]
        missing_keys = diff_keys(required_keys, state)
        if missing_keys:
            msg = 'Invalid state, missing keys: %s' % (missing_keys)
            LOG.error(msg)
            raise ValueError(msg)

        # v1 - direct attr mapping, except version
        for key in [k for k in required_keys if k not in ['version']]:
            setattr(self, key, state[key])

    def dump_network_state(self):
        return net.dump_yaml(self.network_state)

    def parse_config(self, skip_broken=True):
        # rebuild network state
        for command in self.config:
            command_type = command['type']
            try:
                handler = self.command_handlers[command_type]
            except KeyError:
                raise RuntimeError("No handler found for"
                                   " command '%s'" % command_type)
            try:
                handler(self, command)
            except InvalidCommand:
                if not skip_broken:
                    raise
                else:
                    LOG.warn("Skipping invalid command: %s", command,
                             exc_info=True)
                    LOG.debug(self.dump_network_state())

    @ensure_command_keys(['name'])
    def handle_physical(self, command):
        '''
        command = {
            'type': 'physical',
            'mac_address': 'c0:d6:9f:2c:e8:80',
            'name': 'eth0',
            'subnets': [
                {'type': 'dhcp4'}
             ]
        }
        '''

        interfaces = self.network_state.get('interfaces')
        iface = interfaces.get(command['name'], {})
        for param, val in command.get('params', {}).items():
            iface.update({param: val})

        # convert subnet ipv6 netmask to cidr as needed
        subnets = command.get('subnets')
        if subnets:
            for subnet in subnets:
                if subnet['type'] == 'static':
                    if 'netmask' in subnet and ':' in subnet['address']:
                        subnet['netmask'] = mask2cidr(subnet['netmask'])
                        for route in subnet.get('routes', []):
                            if 'netmask' in route:
                                route['netmask'] = mask2cidr(route['netmask'])
        iface.update({
            'name': command.get('name'),
            'type': command.get('type'),
            'mac_address': command.get('mac_address'),
            'inet': 'inet',
            'mode': 'manual',
            'mtu': command.get('mtu'),
            'address': None,
            'gateway': None,
            'subnets': subnets,
        })
        self.network_state['interfaces'].update({command.get('name'): iface})
        self.dump_network_state()

    @ensure_command_keys(['name', 'vlan_id', 'vlan_link'])
    def handle_vlan(self, command):
        '''
            auto eth0.222
            iface eth0.222 inet static
                    address 10.10.10.1
                    netmask 255.255.255.0
                    hwaddress ether BC:76:4E:06:96:B3
                    vlan-raw-device eth0
        '''
        interfaces = self.network_state.get('interfaces')
        self.handle_physical(command)
        iface = interfaces.get(command.get('name'), {})
        iface['vlan-raw-device'] = command.get('vlan_link')
        iface['vlan_id'] = command.get('vlan_id')
        interfaces.update({iface['name']: iface})

    @ensure_command_keys(['name', 'bond_interfaces', 'params'])
    def handle_bond(self, command):
        '''
    #/etc/network/interfaces
    auto eth0
    iface eth0 inet manual
        bond-master bond0
        bond-mode 802.3ad

    auto eth1
    iface eth1 inet manual
        bond-master bond0
        bond-mode 802.3ad

    auto bond0
    iface bond0 inet static
         address 192.168.0.10
         gateway 192.168.0.1
         netmask 255.255.255.0
         bond-slaves none
         bond-mode 802.3ad
         bond-miimon 100
         bond-downdelay 200
         bond-updelay 200
         bond-lacp-rate 4
        '''

        self.handle_physical(command)
        interfaces = self.network_state.get('interfaces')
        iface = interfaces.get(command.get('name'), {})
        for param, val in command.get('params').items():
            iface.update({param: val})
        iface.update({'bond-slaves': 'none'})
        self.network_state['interfaces'].update({iface['name']: iface})

        # handle bond slaves
        for ifname in command.get('bond_interfaces'):
            if ifname not in interfaces:
                cmd = {
                    'name': ifname,
                    'type': 'bond',
                }
                # inject placeholder
                self.handle_physical(cmd)

            interfaces = self.network_state.get('interfaces')
            bond_if = interfaces.get(ifname)
            bond_if['bond-master'] = command.get('name')
            # copy in bond config into slave
            for param, val in command.get('params').items():
                bond_if.update({param: val})
            self.network_state['interfaces'].update({ifname: bond_if})

    @ensure_command_keys(['name', 'bridge_interfaces', 'params'])
    def handle_bridge(self, command):
        '''
            auto br0
            iface br0 inet static
                    address 10.10.10.1
                    netmask 255.255.255.0
                    bridge_ports eth0 eth1
                    bridge_stp off
                    bridge_fd 0
                    bridge_maxwait 0

        bridge_params = [
            "bridge_ports",
            "bridge_ageing",
            "bridge_bridgeprio",
            "bridge_fd",
            "bridge_gcint",
            "bridge_hello",
            "bridge_hw",
            "bridge_maxage",
            "bridge_maxwait",
            "bridge_pathcost",
            "bridge_portprio",
            "bridge_stp",
            "bridge_waitport",
        ]
        '''

        # find one of the bridge port ifaces to get mac_addr
        # handle bridge_slaves
        interfaces = self.network_state.get('interfaces')
        for ifname in command.get('bridge_interfaces'):
            if ifname in interfaces:
                continue

            cmd = {
                'name': ifname,
            }
            # inject placeholder
            self.handle_physical(cmd)

        interfaces = self.network_state.get('interfaces')
        self.handle_physical(command)
        iface = interfaces.get(command.get('name'), {})
        iface['bridge_ports'] = command['bridge_interfaces']
        for param, val in command.get('params').items():
            iface.update({param: val})

        interfaces.update({iface['name']: iface})

    @ensure_command_keys(['address'])
    def handle_nameserver(self, command):
        dns = self.network_state.get('dns')
        if 'address' in command:
            addrs = command['address']
            if not type(addrs) == list:
                addrs = [addrs]
            for addr in addrs:
                dns['nameservers'].append(addr)
        if 'search' in command:
            paths = command['search']
            if not isinstance(paths, list):
                paths = [paths]
            for path in paths:
                dns['search'].append(path)

    @ensure_command_keys(['destination'])
    def handle_route(self, command):
        routes = self.network_state.get('routes')
        network, cidr = command['destination'].split("/")
        netmask = cidr2mask(int(cidr))
        route = {
            'network': network,
            'netmask': netmask,
            'gateway': command.get('gateway'),
            'metric': command.get('metric'),
        }
        routes.append(route)


def cidr2mask(cidr):
    mask = [0, 0, 0, 0]
    for i in list(range(0, cidr)):
        idx = int(i / 8)
        mask[idx] = mask[idx] + (1 << (7 - i % 8))
    return ".".join([str(x) for x in mask])


def ipv4mask2cidr(mask):
    if '.' not in mask:
        return mask
    return sum([bin(int(x)).count('1') for x in mask.split('.')])


def ipv6mask2cidr(mask):
    if ':' not in mask:
        return mask

    bitCount = [0, 0x8000, 0xc000, 0xe000, 0xf000, 0xf800, 0xfc00, 0xfe00,
                0xff00, 0xff80, 0xffc0, 0xffe0, 0xfff0, 0xfff8, 0xfffc,
                0xfffe, 0xffff]
    cidr = 0
    for word in mask.split(':'):
        if not word or int(word, 16) == 0:
            break
        cidr += bitCount.index(int(word, 16))

    return cidr


def mask2cidr(mask):
    if ':' in mask:
        return ipv6mask2cidr(mask)
    elif '.' in mask:
        return ipv4mask2cidr(mask)
    else:
<<<<<<< HEAD
        return mask


if __name__ == '__main__':
    import random
    import sys

    from cloudinit import net

    def load_config(nc):
        version = nc.get('version')
        config = nc.get('config')
        return (version, config)

    def test_parse(network_config):
        (version, config) = load_config(network_config)
        ns1 = NetworkState(version=version, config=config)
        ns1.parse_config()
        random.shuffle(config)
        ns2 = NetworkState(version=version, config=config)
        ns2.parse_config()
        print("----NS1-----")
        print(ns1.dump_network_state())
        print()
        print("----NS2-----")
        print(ns2.dump_network_state())
        print("NS1 == NS2 ?=> {}".format(
            ns1.network_state == ns2.network_state))
        eni = net.render_interfaces(ns2.network_state)
        print(eni)
        udev_rules = net.render_persistent_net(ns2.network_state)
        print(udev_rules)

    def test_dump_and_load(network_config):
        print("Loading network_config into NetworkState")
        (version, config) = load_config(network_config)
        ns1 = NetworkState(version=version, config=config)
        ns1.parse_config()
        print("Dumping state to file")
        ns1_dump = ns1.dump()
        ns1_state = "/tmp/ns1.state"
        with open(ns1_state, "w+") as f:
            f.write(ns1_dump)

        print("Loading state from file")
        ns2 = from_state_file(ns1_state)
        print("NS1 == NS2 ?=> {}".format(
            ns1.network_state == ns2.network_state))

    def test_output(network_config):
        (version, config) = load_config(network_config)
        ns1 = NetworkState(version=version, config=config)
        ns1.parse_config()
        random.shuffle(config)
        ns2 = NetworkState(version=version, config=config)
        ns2.parse_config()
        print("NS1 == NS2 ?=> {}".format(
            ns1.network_state == ns2.network_state))
        eni_1 = net.render_interfaces(ns1.network_state)
        eni_2 = net.render_interfaces(ns2.network_state)
        print(eni_1)
        print(eni_2)
        print("eni_1 == eni_2 ?=> {}".format(
            eni_1 == eni_2))

    y = util.read_conf(sys.argv[1])
    network_config = y.get('network')
    test_parse(network_config)
    test_dump_and_load(network_config)
    test_output(network_config)
=======
        return mask
>>>>>>> 880d9fc2
<|MERGE_RESOLUTION|>--- conflicted
+++ resolved
@@ -63,32 +63,6 @@
     return network_state
 
 
-<<<<<<< HEAD
-class NetworkState(object):
-    def __init__(self, version=NETWORK_STATE_VERSION, config=None):
-        self.version = version
-        self.config = config
-        self.network_state = {
-            'interfaces': {},
-            'routes': [],
-            'dns': {
-                'nameservers': [],
-                'search': [],
-            }
-        }
-        self.command_handlers = self.get_command_handlers()
-
-    def get_command_handlers(self):
-        METHOD_PREFIX = 'handle_'
-        methods = filter(lambda x: callable(getattr(self, x)) and
-                         x.startswith(METHOD_PREFIX), dir(self))
-        handlers = {}
-        for m in methods:
-            key = m.replace(METHOD_PREFIX, '')
-            handlers[key] = getattr(self, m)
-
-        return handlers
-=======
 def diff_keys(expected, actual):
     missing = set(expected)
     for key in actual:
@@ -154,7 +128,6 @@
         self.version = version
         self.config = config
         self.network_state = copy.deepcopy(self.initial_network_state)
->>>>>>> 880d9fc2
 
     def dump(self):
         state = {
@@ -431,77 +404,4 @@
     elif '.' in mask:
         return ipv4mask2cidr(mask)
     else:
-<<<<<<< HEAD
-        return mask
-
-
-if __name__ == '__main__':
-    import random
-    import sys
-
-    from cloudinit import net
-
-    def load_config(nc):
-        version = nc.get('version')
-        config = nc.get('config')
-        return (version, config)
-
-    def test_parse(network_config):
-        (version, config) = load_config(network_config)
-        ns1 = NetworkState(version=version, config=config)
-        ns1.parse_config()
-        random.shuffle(config)
-        ns2 = NetworkState(version=version, config=config)
-        ns2.parse_config()
-        print("----NS1-----")
-        print(ns1.dump_network_state())
-        print()
-        print("----NS2-----")
-        print(ns2.dump_network_state())
-        print("NS1 == NS2 ?=> {}".format(
-            ns1.network_state == ns2.network_state))
-        eni = net.render_interfaces(ns2.network_state)
-        print(eni)
-        udev_rules = net.render_persistent_net(ns2.network_state)
-        print(udev_rules)
-
-    def test_dump_and_load(network_config):
-        print("Loading network_config into NetworkState")
-        (version, config) = load_config(network_config)
-        ns1 = NetworkState(version=version, config=config)
-        ns1.parse_config()
-        print("Dumping state to file")
-        ns1_dump = ns1.dump()
-        ns1_state = "/tmp/ns1.state"
-        with open(ns1_state, "w+") as f:
-            f.write(ns1_dump)
-
-        print("Loading state from file")
-        ns2 = from_state_file(ns1_state)
-        print("NS1 == NS2 ?=> {}".format(
-            ns1.network_state == ns2.network_state))
-
-    def test_output(network_config):
-        (version, config) = load_config(network_config)
-        ns1 = NetworkState(version=version, config=config)
-        ns1.parse_config()
-        random.shuffle(config)
-        ns2 = NetworkState(version=version, config=config)
-        ns2.parse_config()
-        print("NS1 == NS2 ?=> {}".format(
-            ns1.network_state == ns2.network_state))
-        eni_1 = net.render_interfaces(ns1.network_state)
-        eni_2 = net.render_interfaces(ns2.network_state)
-        print(eni_1)
-        print(eni_2)
-        print("eni_1 == eni_2 ?=> {}".format(
-            eni_1 == eni_2))
-
-    y = util.read_conf(sys.argv[1])
-    network_config = y.get('network')
-    test_parse(network_config)
-    test_dump_and_load(network_config)
-    test_output(network_config)
-=======
-        return mask
->>>>>>> 880d9fc2
+        return mask