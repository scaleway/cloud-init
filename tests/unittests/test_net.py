from cloudinit import net
from cloudinit.net import cmdline
from cloudinit.net import eni
from cloudinit.net import network_state
from cloudinit.net import sysconfig
from cloudinit.sources.helpers import openstack
from cloudinit import util

from .helpers import mock
from .helpers import TestCase

import base64
import copy
import gzip
import io
import json
import os
<<<<<<< HEAD
import yaml

=======
import shutil
import tempfile
>>>>>>> 776b0cfe

DHCP_CONTENT_1 = """
DEVICE='eth0'
PROTO='dhcp'
IPV4ADDR='192.168.122.89'
IPV4BROADCAST='192.168.122.255'
IPV4NETMASK='255.255.255.0'
IPV4GATEWAY='192.168.122.1'
IPV4DNS0='192.168.122.1'
IPV4DNS1='0.0.0.0'
HOSTNAME='foohost'
DNSDOMAIN=''
NISDOMAIN=''
ROOTSERVER='192.168.122.1'
ROOTPATH=''
filename=''
UPTIME='21'
DHCPLEASETIME='3600'
DOMAINSEARCH='foo.com'
"""

DHCP_EXPECTED_1 = {
    'name': 'eth0',
    'type': 'physical',
    'subnets': [{'broadcast': '192.168.122.255',
                 'control': 'manual',
                 'gateway': '192.168.122.1',
                 'dns_search': ['foo.com'],
                 'type': 'dhcp',
                 'netmask': '255.255.255.0',
                 'dns_nameservers': ['192.168.122.1']}],
}


STATIC_CONTENT_1 = """
DEVICE='eth1'
PROTO='static'
IPV4ADDR='10.0.0.2'
IPV4BROADCAST='10.0.0.255'
IPV4NETMASK='255.255.255.0'
IPV4GATEWAY='10.0.0.1'
IPV4DNS0='10.0.1.1'
IPV4DNS1='0.0.0.0'
HOSTNAME='foohost'
UPTIME='21'
DHCPLEASETIME='3600'
DOMAINSEARCH='foo.com'
"""

STATIC_EXPECTED_1 = {
    'name': 'eth1',
    'type': 'physical',
    'subnets': [{'broadcast': '10.0.0.255', 'control': 'manual',
                 'gateway': '10.0.0.1',
                 'dns_search': ['foo.com'], 'type': 'static',
                 'netmask': '255.255.255.0',
                 'dns_nameservers': ['10.0.1.1']}],
}

<<<<<<< HEAD
EXAMPLE_ENI = """
auto lo
iface lo inet loopback
   dns-nameservers 10.0.0.1
   dns-search foo.com

auto eth0
iface eth0 inet static
        address 1.2.3.12
        netmask 255.255.255.248
        broadcast 1.2.3.15
        gateway 1.2.3.9
        dns-nameservers 69.9.160.191 69.9.191.4
auto eth1
iface eth1 inet static
        address 10.248.2.4
        netmask 255.255.255.248
        broadcast 10.248.2.7
"""

NETWORK_YAML_SMALL = """
version: 1
config:
    # Physical interfaces.
    - type: physical
      name: eth0
      mac_address: "c0:d6:9f:2c:e8:80"
      subnets:
          - type: dhcp4
          - type: static
            address: 192.168.21.3/24
            dns_nameservers:
              - 8.8.8.8
              - 8.8.4.4
            dns_search: barley.maas sach.maas
    - type: physical
      name: eth1
      mac_address: "cf:d6:af:48:e8:80"
    - type: nameserver
      address:
        - 1.2.3.4
        - 5.6.7.8
      search:
        - wark.maas
"""
NETWORK_YAML_ALL = """
version: 1
config:
    # Physical interfaces.
    - type: physical
      name: eth0
      mac_address: "c0:d6:9f:2c:e8:80"
    - type: physical
      name: eth1
      mac_address: "aa:d6:9f:2c:e8:80"
    - type: physical
      name: eth2
      mac_address: "c0:bb:9f:2c:e8:80"
    - type: physical
      name: eth3
      mac_address: "66:bb:9f:2c:e8:80"
    - type: physical
      name: eth4
      mac_address: "98:bb:9f:2c:e8:80"
    # specify how ifupdown should treat iface
    # control is one of ['auto', 'hotplug', 'manual']
    # with manual meaning ifup/ifdown should not affect the iface
    # useful for things like iscsi root + dhcp
    - type: physical
      name: eth5
      mac_address: "98:bb:9f:2c:e8:8a"
      subnets:
        - type: dhcp
          control: manual
    # VLAN interface.
    - type: vlan
      name: eth0.101
      vlan_link: eth0
      vlan_id: 101
      mtu: 1500
      subnets:
        - type: static
          address: 192.168.0.2/24
          gateway: 192.168.0.1
          dns_nameservers:
            - 192.168.0.10
            - 10.23.23.134
          dns_search:
            - barley.maas
            - sacchromyces.maas
            - brettanomyces.maas
        - type: static
          address: 192.168.2.10/24
    # Bond.
    - type: bond
      name: bond0
      # if 'mac_address' is omitted, the MAC is taken from
      # the first slave.
      mac_address: "aa:bb:cc:dd:ee:ff"
      bond_interfaces:
        - eth1
        - eth2
      params:
        bond-mode: active-backup
      subnets:
        - type: dhcp6
    # A Bond VLAN.
    - type: vlan
      name: bond0.200
      vlan_link: bond0
      vlan_id: 200
      subnets:
          - type: dhcp4
    # A bridge.
    - type: bridge
      name: br0
      bridge_interfaces:
          - eth3
          - eth4
      ipv4_conf:
          rp_filter: 1
          proxy_arp: 0
          forwarding: 1
      ipv6_conf:
          autoconf: 1
          disable_ipv6: 1
          use_tempaddr: 1
          forwarding: 1
          # basically anything in /proc/sys/net/ipv6/conf/.../
      params:
          bridge_stp: 'off'
          bridge_fd: 0
          bridge_maxwait: 0
      subnets:
          - type: static
            address: 192.168.14.2/24
          - type: static
            address: 2001:1::1/64 # default to /64
    # A global nameserver.
    - type: nameserver
      address: 8.8.8.8
      search: barley.maas
    # global nameservers and search in list form
    - type: nameserver
      address:
        - 4.4.4.4
        - 8.8.4.4
      search:
        - wark.maas
        - foobar.maas
    # A global route.
    - type: route
      destination: 10.0.0.0/8
      gateway: 11.0.0.1
      metric: 3
"""

=======
# Examples (and expected outputs for various renderers).
OS_SAMPLES = [
    {
        'in_data': {
            "services": [{"type": "dns", "address": "172.19.0.12"}],
            "networks": [{
                "network_id": "dacd568d-5be6-4786-91fe-750c374b78b4",
                "type": "ipv4", "netmask": "255.255.252.0",
                "link": "tap1a81968a-79",
                "routes": [{
                    "netmask": "0.0.0.0",
                    "network": "0.0.0.0",
                    "gateway": "172.19.3.254",
                }],
                "ip_address": "172.19.1.34", "id": "network0"
            }],
            "links": [
                {
                    "ethernet_mac_address": "fa:16:3e:ed:9a:59",
                    "mtu": None, "type": "bridge", "id":
                    "tap1a81968a-79",
                    "vif_id": "1a81968a-797a-400f-8a80-567f997eb93f"
                },
            ],
        },
        'in_macs': {
            'fa:16:3e:ed:9a:59': 'eth0',
        },
        'out_sysconfig': [
            ('etc/sysconfig/network-scripts/ifcfg-eth0',
             """
# Created by cloud-init on instance boot automatically, do not edit.
#
BOOTPROTO=static
DEFROUTE=yes
DEVICE=eth0
GATEWAY=172.19.3.254
HWADDR=fa:16:3e:ed:9a:59
IPADDR=172.19.1.34
NETMASK=255.255.252.0
NM_CONTROLLED=no
ONBOOT=yes
TYPE=Ethernet
USERCTL=no
""".lstrip()),
            ('etc/sysconfig/network-scripts/route-eth0',
             """
# Created by cloud-init on instance boot automatically, do not edit.
#
ADDRESS0=0.0.0.0
GATEWAY0=172.19.3.254
NETMASK0=0.0.0.0
""".lstrip()),
            ('etc/resolv.conf',
             """
; Created by cloud-init on instance boot automatically, do not edit.
;
nameserver 172.19.0.12
""".lstrip()),
            ('etc/udev/rules.d/70-persistent-net.rules',
             "".join(['SUBSYSTEM=="net", ACTION=="add", DRIVERS=="?*", ',
                      'ATTR{address}=="fa:16:3e:ed:9a:59", NAME="eth0"\n']))]
    }
]
>>>>>>> 776b0cfe


def _setup_test(tmp_dir, mock_get_devicelist, mock_sys_netdev_info,
                mock_sys_dev_path):
    mock_get_devicelist.return_value = ['eth1000']
    dev_characteristics = {
        'eth1000': {
            "bridge": False,
            "carrier": False,
            "dormant": False,
            "operstate": "down",
            "address": "07-1C-C6-75-A4-BE",
        }
    }

    def netdev_info(name, field):
        return dev_characteristics[name][field]

    mock_sys_netdev_info.side_effect = netdev_info

    def sys_dev_path(devname, path=""):
        return tmp_dir + devname + "/" + path

    for dev in dev_characteristics:
        os.makedirs(os.path.join(tmp_dir, dev))
        with open(os.path.join(tmp_dir, dev, 'operstate'), 'w') as fh:
            fh.write("down")

    mock_sys_dev_path.side_effect = sys_dev_path


class TestSysConfigRendering(TestCase):

    @mock.patch("cloudinit.net.sys_dev_path")
    @mock.patch("cloudinit.net.sys_netdev_info")
    @mock.patch("cloudinit.net.get_devicelist")
    def test_default_generation(self, mock_get_devicelist,
                                mock_sys_netdev_info,
                                mock_sys_dev_path):
        tmp_dir = tempfile.mkdtemp()
        self.addCleanup(shutil.rmtree, tmp_dir)
        _setup_test(tmp_dir, mock_get_devicelist,
                    mock_sys_netdev_info, mock_sys_dev_path)

        network_cfg = net.generate_fallback_config()
        ns = network_state.parse_net_config_data(network_cfg,
                                                 skip_broken=False)

        render_dir = os.path.join(tmp_dir, "render")
        os.makedirs(render_dir)

        renderer = sysconfig.Renderer()
        renderer.render_network_state(render_dir, ns)

        render_file = 'etc/sysconfig/network-scripts/ifcfg-eth1000'
        with open(os.path.join(render_dir, render_file)) as fh:
            content = fh.read()
            expected_content = """
# Created by cloud-init on instance boot automatically, do not edit.
#
BOOTPROTO=dhcp
DEVICE=eth1000
HWADDR=07-1C-C6-75-A4-BE
NM_CONTROLLED=no
ONBOOT=yes
TYPE=Ethernet
USERCTL=no
""".lstrip()
            self.assertEqual(expected_content, content)

    def test_openstack_rendering_samples(self):
        tmp_dir = tempfile.mkdtemp()
        self.addCleanup(shutil.rmtree, tmp_dir)
        render_dir = os.path.join(tmp_dir, "render")
        for os_sample in OS_SAMPLES:
            ex_input = os_sample['in_data']
            ex_mac_addrs = os_sample['in_macs']
            network_cfg = openstack.convert_net_json(
                ex_input, known_macs=ex_mac_addrs)
            ns = network_state.parse_net_config_data(network_cfg,
                                                     skip_broken=False)
            renderer = sysconfig.Renderer()
            renderer.render_network_state(render_dir, ns)
            for fn, expected_content in os_sample.get('out_sysconfig', []):
                with open(os.path.join(render_dir, fn)) as fh:
                    self.assertEqual(expected_content, fh.read())


class TestEniNetRendering(TestCase):

    @mock.patch("cloudinit.net.sys_dev_path")
    @mock.patch("cloudinit.net.sys_netdev_info")
    @mock.patch("cloudinit.net.get_devicelist")
    def test_default_generation(self, mock_get_devicelist,
                                mock_sys_netdev_info,
                                mock_sys_dev_path):
        tmp_dir = tempfile.mkdtemp()
        self.addCleanup(shutil.rmtree, tmp_dir)
        _setup_test(tmp_dir, mock_get_devicelist,
                    mock_sys_netdev_info, mock_sys_dev_path)

        network_cfg = net.generate_fallback_config()
        ns = network_state.parse_net_config_data(network_cfg,
                                                 skip_broken=False)

        render_dir = os.path.join(tmp_dir, "render")
        os.makedirs(render_dir)

        renderer = eni.Renderer(
            {'links_path_prefix': None,
             'eni_path': 'interfaces', 'netrules_path': None,
             })
        renderer.render_network_state(render_dir, ns)

        self.assertTrue(os.path.exists(os.path.join(render_dir,
                                                    'interfaces')))
        with open(os.path.join(render_dir, 'interfaces')) as fh:
            contents = fh.read()

        expected = """
auto lo
iface lo inet loopback

auto eth1000
iface eth1000 inet dhcp
"""
        self.assertEqual(expected.lstrip(), contents.lstrip())


class TestCmdlineConfigParsing(TestCase):
    simple_cfg = {
        'config': [{"type": "physical", "name": "eth0",
                    "mac_address": "c0:d6:9f:2c:e8:80",
                    "subnets": [{"type": "dhcp"}]}]}

    def test_cmdline_convert_dhcp(self):
        found = cmdline._klibc_to_config_entry(DHCP_CONTENT_1)
        self.assertEqual(found, ('eth0', DHCP_EXPECTED_1))

    def test_cmdline_convert_static(self):
        found = cmdline._klibc_to_config_entry(STATIC_CONTENT_1)
        self.assertEqual(found, ('eth1', STATIC_EXPECTED_1))

    def test_config_from_cmdline_net_cfg(self):
        files = []
        pairs = (('net-eth0.cfg', DHCP_CONTENT_1),
                 ('net-eth1.cfg', STATIC_CONTENT_1))

        macs = {'eth1': 'b8:ae:ed:75:ff:2b',
                'eth0': 'b8:ae:ed:75:ff:2a'}

        dhcp = copy.deepcopy(DHCP_EXPECTED_1)
        dhcp['mac_address'] = macs['eth0']

        static = copy.deepcopy(STATIC_EXPECTED_1)
        static['mac_address'] = macs['eth1']

        expected = {'version': 1, 'config': [dhcp, static]}
        with util.tempdir() as tmpd:
            for fname, content in pairs:
                fp = os.path.join(tmpd, fname)
                files.append(fp)
                util.write_file(fp, content)

            found = cmdline.config_from_klibc_net_cfg(files=files,
                                                      mac_addrs=macs)
            self.assertEqual(found, expected)

    def test_cmdline_with_b64(self):
        data = base64.b64encode(json.dumps(self.simple_cfg).encode())
        encoded_text = data.decode()
        raw_cmdline = 'ro network-config=' + encoded_text + ' root=foo'
        found = cmdline.read_kernel_cmdline_config(cmdline=raw_cmdline)
        self.assertEqual(found, self.simple_cfg)

    def test_cmdline_with_b64_gz(self):
        data = _gzip_data(json.dumps(self.simple_cfg).encode())
        encoded_text = base64.b64encode(data).decode()
        raw_cmdline = 'ro network-config=' + encoded_text + ' root=foo'
        found = cmdline.read_kernel_cmdline_config(cmdline=raw_cmdline)
        self.assertEqual(found, self.simple_cfg)


class TestEniRoundTrip(TestCase):
    def testsimple_convert_and_render(self):
        network_config = net.convert_eni_data(EXAMPLE_ENI)
        ns = net.parse_net_config_data(network_config)
        eni = net.render_interfaces(ns)
        print("Eni looks like:\n%s" % eni)
        raise Exception("FOO")

    def testsimple_render_all(self):
        network_config = yaml.load(NETWORK_YAML_ALL)
        ns = net.parse_net_config_data(network_config)
        eni = net.render_interfaces(ns)
        print("Eni looks like:\n%s" % eni)
        raise Exception("FOO")

    def testsimple_render_small(self):
        network_config = yaml.load(NETWORK_YAML_SMALL)
        ns = net.parse_net_config_data(network_config)
        eni = net.render_interfaces(ns)
        print("Eni looks like:\n%s" % eni)
        raise Exception("FOO")


def _gzip_data(data):
    with io.BytesIO() as iobuf:
        gzfp = gzip.GzipFile(mode="wb", fileobj=iobuf)
        gzfp.write(data)
        gzfp.close()
        return iobuf.getvalue()<|MERGE_RESOLUTION|>--- conflicted
+++ resolved
@@ -8,6 +8,7 @@
 
 from .helpers import mock
 from .helpers import TestCase
+from .helpers import dir2dict
 
 import base64
 import copy
@@ -15,13 +16,9 @@
 import io
 import json
 import os
-<<<<<<< HEAD
-import yaml
-
-=======
 import shutil
 import tempfile
->>>>>>> 776b0cfe
+import yaml
 
 DHCP_CONTENT_1 = """
 DEVICE='eth0'
@@ -81,7 +78,71 @@
                  'dns_nameservers': ['10.0.1.1']}],
 }
 
-<<<<<<< HEAD
+# Examples (and expected outputs for various renderers).
+OS_SAMPLES = [
+    {
+        'in_data': {
+            "services": [{"type": "dns", "address": "172.19.0.12"}],
+            "networks": [{
+                "network_id": "dacd568d-5be6-4786-91fe-750c374b78b4",
+                "type": "ipv4", "netmask": "255.255.252.0",
+                "link": "tap1a81968a-79",
+                "routes": [{
+                    "netmask": "0.0.0.0",
+                    "network": "0.0.0.0",
+                    "gateway": "172.19.3.254",
+                }],
+                "ip_address": "172.19.1.34", "id": "network0"
+            }],
+            "links": [
+                {
+                    "ethernet_mac_address": "fa:16:3e:ed:9a:59",
+                    "mtu": None, "type": "bridge", "id":
+                    "tap1a81968a-79",
+                    "vif_id": "1a81968a-797a-400f-8a80-567f997eb93f"
+                },
+            ],
+        },
+        'in_macs': {
+            'fa:16:3e:ed:9a:59': 'eth0',
+        },
+        'out_sysconfig': [
+            ('etc/sysconfig/network-scripts/ifcfg-eth0',
+             """
+# Created by cloud-init on instance boot automatically, do not edit.
+#
+BOOTPROTO=static
+DEFROUTE=yes
+DEVICE=eth0
+GATEWAY=172.19.3.254
+HWADDR=fa:16:3e:ed:9a:59
+IPADDR=172.19.1.34
+NETMASK=255.255.252.0
+NM_CONTROLLED=no
+ONBOOT=yes
+TYPE=Ethernet
+USERCTL=no
+""".lstrip()),
+            ('etc/sysconfig/network-scripts/route-eth0',
+             """
+# Created by cloud-init on instance boot automatically, do not edit.
+#
+ADDRESS0=0.0.0.0
+GATEWAY0=172.19.3.254
+NETMASK0=0.0.0.0
+""".lstrip()),
+            ('etc/resolv.conf',
+             """
+; Created by cloud-init on instance boot automatically, do not edit.
+;
+nameserver 172.19.0.12
+""".lstrip()),
+            ('etc/udev/rules.d/70-persistent-net.rules',
+             "".join(['SUBSYSTEM=="net", ACTION=="add", DRIVERS=="?*", ',
+                      'ATTR{address}=="fa:16:3e:ed:9a:59", NAME="eth0"\n']))]
+    }
+]
+
 EXAMPLE_ENI = """
 auto lo
 iface lo inet loopback
@@ -239,73 +300,6 @@
       metric: 3
 """
 
-=======
-# Examples (and expected outputs for various renderers).
-OS_SAMPLES = [
-    {
-        'in_data': {
-            "services": [{"type": "dns", "address": "172.19.0.12"}],
-            "networks": [{
-                "network_id": "dacd568d-5be6-4786-91fe-750c374b78b4",
-                "type": "ipv4", "netmask": "255.255.252.0",
-                "link": "tap1a81968a-79",
-                "routes": [{
-                    "netmask": "0.0.0.0",
-                    "network": "0.0.0.0",
-                    "gateway": "172.19.3.254",
-                }],
-                "ip_address": "172.19.1.34", "id": "network0"
-            }],
-            "links": [
-                {
-                    "ethernet_mac_address": "fa:16:3e:ed:9a:59",
-                    "mtu": None, "type": "bridge", "id":
-                    "tap1a81968a-79",
-                    "vif_id": "1a81968a-797a-400f-8a80-567f997eb93f"
-                },
-            ],
-        },
-        'in_macs': {
-            'fa:16:3e:ed:9a:59': 'eth0',
-        },
-        'out_sysconfig': [
-            ('etc/sysconfig/network-scripts/ifcfg-eth0',
-             """
-# Created by cloud-init on instance boot automatically, do not edit.
-#
-BOOTPROTO=static
-DEFROUTE=yes
-DEVICE=eth0
-GATEWAY=172.19.3.254
-HWADDR=fa:16:3e:ed:9a:59
-IPADDR=172.19.1.34
-NETMASK=255.255.252.0
-NM_CONTROLLED=no
-ONBOOT=yes
-TYPE=Ethernet
-USERCTL=no
-""".lstrip()),
-            ('etc/sysconfig/network-scripts/route-eth0',
-             """
-# Created by cloud-init on instance boot automatically, do not edit.
-#
-ADDRESS0=0.0.0.0
-GATEWAY0=172.19.3.254
-NETMASK0=0.0.0.0
-""".lstrip()),
-            ('etc/resolv.conf',
-             """
-; Created by cloud-init on instance boot automatically, do not edit.
-;
-nameserver 172.19.0.12
-""".lstrip()),
-            ('etc/udev/rules.d/70-persistent-net.rules',
-             "".join(['SUBSYSTEM=="net", ACTION=="add", DRIVERS=="?*", ',
-                      'ATTR{address}=="fa:16:3e:ed:9a:59", NAME="eth0"\n']))]
-    }
-]
->>>>>>> 776b0cfe
-
 
 def _setup_test(tmp_dir, mock_get_devicelist, mock_sys_netdev_info,
                 mock_sys_dev_path):
@@ -489,26 +483,52 @@
 
 
 class TestEniRoundTrip(TestCase):
+    def setUp(self):
+        super(TestCase, self).setUp()
+        self.tmp_dir = tempfile.mkdtemp()
+        self.addCleanup(shutil.rmtree, self.tmp_dir)
+
+    def _render_and_read(self, network_config=None, state=None, eni_path=None,
+                         links_prefix=None, netrules_path=None):
+        if network_config:
+            ns = network_state.parse_net_config_data(network_config)
+        elif state:
+            ns = state
+        else:
+            raise ValueError("Expected data or state, got neither")
+            
+        if eni_path is None:
+            eni_path = 'etc/network/interfaces'
+
+        renderer = eni.Renderer(
+            config={'eni_path': eni_path, 'links_path_prefix': links_prefix,
+                    'netrules_path': netrules_path})
+
+        renderer.render_network_state(self.tmp_dir, ns)
+        return dir2dict(self.tmp_dir)
+
     def testsimple_convert_and_render(self):
-        network_config = net.convert_eni_data(EXAMPLE_ENI)
-        ns = net.parse_net_config_data(network_config)
+        network_config = eni.convert_eni_data(EXAMPLE_ENI)
+        ns = network_state.parse_net_config_data(network_config)
+        eni_path = 'etc/network/interfaces.d/my.interfaces'
+        eni_full_path = os.path.join(self.tmp_dir, eni_path)
+        renderer = eni.Renderer(config={'eni_path': eni_path})
+        renderer.render_network_state(self.tmp_dir, ns)
+        eni_content = util.load_file(eni_full_path)
+        print("Eni looks like: %s" % eni_content)
+        raise Exception("FOO1")
+
+    def testsimple_render_all(self):
+        files = self._render_and_read(network_config=yaml.load(NETWORK_YAML_ALL))
+        print("files: %s" % files)
+        raise Exception("FOO2")
+
+    def skiptestsimple_render_small(self):
+        network_config = yaml.load(NETWORK_YAML_SMALL)
+        ns = network_state.parse_net_config_data(network_config)
         eni = net.render_interfaces(ns)
         print("Eni looks like:\n%s" % eni)
-        raise Exception("FOO")
-
-    def testsimple_render_all(self):
-        network_config = yaml.load(NETWORK_YAML_ALL)
-        ns = net.parse_net_config_data(network_config)
-        eni = net.render_interfaces(ns)
-        print("Eni looks like:\n%s" % eni)
-        raise Exception("FOO")
-
-    def testsimple_render_small(self):
-        network_config = yaml.load(NETWORK_YAML_SMALL)
-        ns = net.parse_net_config_data(network_config)
-        eni = net.render_interfaces(ns)
-        print("Eni looks like:\n%s" % eni)
-        raise Exception("FOO")
+        raise Exception("FOO3")
 
 
 def _gzip_data(data):
